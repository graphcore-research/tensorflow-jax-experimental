--- conflicted
+++ resolved
@@ -261,13 +261,8 @@
   def get_config(self):
     config = {}
     for k, v in self._fn_kwargs.items():
-<<<<<<< HEAD
-      config[k] = K.eval(v) if tf_utils.is_tensor_or_variable(v) else v
+      config[k] = backend.eval(v) if tf_utils.is_tensor_or_variable(v) else v
     base_config = super().get_config()
-=======
-      config[k] = backend.eval(v) if tf_utils.is_tensor_or_variable(v) else v
-    base_config = super(LossFunctionWrapper, self).get_config()
->>>>>>> 6ce39236
     return dict(list(base_config.items()) + list(config.items()))
 
 
@@ -2072,14 +2067,10 @@
   """
   if identifier is None:
     return None
-<<<<<<< HEAD
-  if isinstance(identifier, str) or isinstance(identifier, dict):
-=======
   if isinstance(identifier, str):
     identifier = str(identifier)
     return deserialize(identifier)
   if isinstance(identifier, dict):
->>>>>>> 6ce39236
     return deserialize(identifier)
   if callable(identifier):
     return identifier
