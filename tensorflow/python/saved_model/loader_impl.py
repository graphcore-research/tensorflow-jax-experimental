# Copyright 2015 The TensorFlow Authors. All Rights Reserved.
#
# Licensed under the Apache License, Version 2.0 (the "License");
# you may not use this file except in compliance with the License.
# You may obtain a copy of the License at
#
#     http://www.apache.org/licenses/LICENSE-2.0
#
# Unless required by applicable law or agreed to in writing, software
# distributed under the License is distributed on an "AS IS" BASIS,
# WITHOUT WARRANTIES OR CONDITIONS OF ANY KIND, either express or implied.
# See the License for the specific language governing permissions and
# limitations under the License.
# ==============================================================================
"""Loader implementation for SavedModel with hermetic, language-neutral exports.
"""

from __future__ import absolute_import
from __future__ import division
from __future__ import print_function

import os

from google.protobuf import message
from google.protobuf import text_format

from tensorflow.core.protobuf import meta_graph_pb2
from tensorflow.core.protobuf import saved_model_pb2
from tensorflow.python.framework import ops
from tensorflow.python.lib.io import file_io
from tensorflow.python.platform import tf_logging
from tensorflow.python.saved_model import constants
from tensorflow.python.training import saver as tf_saver
from tensorflow.python.util import compat
from tensorflow.python.util.tf_export import tf_export


def _parse_saved_model(export_dir):
  """Reads the savedmodel.pb or savedmodel.pbtxt file containing `SavedModel`.

  Args:
    export_dir: Directory containing the SavedModel file.

  Returns:
    A `SavedModel` protocol buffer.

  Raises:
    IOError: If the file does not exist, or cannot be successfully parsed.
  """
  # Build the path to the SavedModel in pbtxt format.
  path_to_pbtxt = os.path.join(
      compat.as_bytes(export_dir),
      compat.as_bytes(constants.SAVED_MODEL_FILENAME_PBTXT))
  # Build the path to the SavedModel in pb format.
  path_to_pb = os.path.join(
      compat.as_bytes(export_dir),
      compat.as_bytes(constants.SAVED_MODEL_FILENAME_PB))

  # Parse the SavedModel protocol buffer.
  saved_model = saved_model_pb2.SavedModel()
  if file_io.file_exists(path_to_pb):
    try:
      file_content = file_io.FileIO(path_to_pb, "rb").read()
      saved_model.ParseFromString(file_content)
      return saved_model
    except message.DecodeError as e:
      raise IOError("Cannot parse file %s: %s." % (path_to_pb, str(e)))
  elif file_io.file_exists(path_to_pbtxt):
    try:
      file_content = file_io.FileIO(path_to_pbtxt, "rb").read()
      text_format.Merge(file_content.decode("utf-8"), saved_model)
      return saved_model
    except text_format.ParseError as e:
      raise IOError("Cannot parse file %s: %s." % (path_to_pbtxt, str(e)))
  else:
    raise IOError("SavedModel file does not exist at: %s/{%s|%s}" %
                  (export_dir,
                   constants.SAVED_MODEL_FILENAME_PBTXT,
                   constants.SAVED_MODEL_FILENAME_PB))


def _get_asset_tensors(export_dir, meta_graph_def_to_load):
  """Gets the asset tensors, if defined in the meta graph def to load.

  Args:
    export_dir: Directory where the SavedModel is located.
    meta_graph_def_to_load: The meta graph def from the SavedModel to be loaded.

  Returns:
    A dictionary of asset tensors, keyed by the name of the asset tensor. The
    value in the map corresponds to the absolute path of the asset file.
  """
  # Collection-def that may contain the assets key.
  collection_def = meta_graph_def_to_load.collection_def

  asset_tensor_dict = {}
  if constants.ASSETS_KEY in collection_def:
    # Location of the assets for SavedModel.
    assets_directory = os.path.join(
        compat.as_bytes(export_dir),
        compat.as_bytes(constants.ASSETS_DIRECTORY))
    assets_any_proto = collection_def[constants.ASSETS_KEY].any_list.value
    # Process each asset and add it to the asset tensor dictionary.
    for asset_any_proto in assets_any_proto:
      asset_proto = meta_graph_pb2.AssetFileDef()
      asset_any_proto.Unpack(asset_proto)
      asset_tensor_dict[asset_proto.tensor_info.name] = os.path.join(
          compat.as_bytes(assets_directory),
          compat.as_bytes(asset_proto.filename))
  return asset_tensor_dict


def _get_main_op_tensor(meta_graph_def_to_load):
  """Gets the main op tensor, if one exists.

  Args:
    meta_graph_def_to_load: The meta graph def from the SavedModel to be loaded.

  Returns:
    The main op tensor, if it exists and `None` otherwise.

  Raises:
    RuntimeError: If the collection def corresponding to the main op key has
        other than exactly one tensor.
  """
  collection_def = meta_graph_def_to_load.collection_def
  main_op_tensor = None
  if constants.MAIN_OP_KEY in collection_def:
    main_ops = collection_def[constants.MAIN_OP_KEY].node_list.value
    if len(main_ops) != 1:
      raise RuntimeError("Expected exactly one SavedModel main op.")
    main_op_tensor = ops.get_collection(constants.MAIN_OP_KEY)[0]
  return main_op_tensor


def _get_legacy_init_op_tensor(meta_graph_def_to_load):
  """Gets the legacy init op tensor, if one exists.

  Args:
    meta_graph_def_to_load: The meta graph def from the SavedModel to be loaded.

  Returns:
    The legacy init op tensor, if it exists and `None` otherwise.

  Raises:
    RuntimeError: If the collection def corresponding to the legacy init op key
        has other than exactly one tensor.
  """
  collection_def = meta_graph_def_to_load.collection_def
  legacy_init_op_tensor = None
  if constants.LEGACY_INIT_OP_KEY in collection_def:
    legacy_init_ops = collection_def[
        constants.LEGACY_INIT_OP_KEY].node_list.value
    if len(legacy_init_ops) != 1:
      raise RuntimeError("Expected exactly one legacy serving init op.")
    legacy_init_op_tensor = ops.get_collection(constants.LEGACY_INIT_OP_KEY)[0]
  return legacy_init_op_tensor


@tf_export("saved_model.loader.maybe_saved_model_directory")
def maybe_saved_model_directory(export_dir):
  """Checks whether the provided export directory could contain a SavedModel.

  Note that the method does not load any data by itself. If the method returns
  `false`, the export directory definitely does not contain a SavedModel. If the
  method returns `true`, the export directory may contain a SavedModel but
  provides no guarantee that it can be loaded.

  Args:
    export_dir: Absolute string path to possible export location. For example,
                '/my/foo/model'.

  Returns:
    True if the export directory contains SavedModel files, False otherwise.
  """
  txt_path = os.path.join(export_dir, constants.SAVED_MODEL_FILENAME_PBTXT)
  pb_path = os.path.join(export_dir, constants.SAVED_MODEL_FILENAME_PB)
  return file_io.file_exists(txt_path) or file_io.file_exists(pb_path)


@tf_export("saved_model.loader.load")
def load(sess, tags, export_dir, **saver_kwargs):
  """Loads the model from a SavedModel as specified by tags.

  Args:
    sess: The TensorFlow session to restore the variables.
    tags: Set of string tags to identify the required MetaGraphDef. These should
        correspond to the tags used when saving the variables using the
        SavedModel `save()` API.
    export_dir: Directory in which the SavedModel protocol buffer and variables
        to be loaded are located.
    **saver_kwargs: Optional keyword arguments passed through to Saver.

  Returns:
    The `MetaGraphDef` protocol buffer loaded in the provided session. This
    can be used to further extract signature-defs, collection-defs, etc.

  Raises:
    RuntimeError: MetaGraphDef associated with the tags cannot be found.
  """
  with sess.graph.as_default():
    # Build the SavedModel protocol buffer and find requested meta graph def.
    saved_model = _parse_saved_model(export_dir)
    found_match = False
    for meta_graph_def in saved_model.meta_graphs:
      if set(meta_graph_def.meta_info_def.tags) == set(tags):
        meta_graph_def_to_load = meta_graph_def
        found_match = True
        break

    if not found_match:
      raise RuntimeError(
          "MetaGraphDef associated with tags " + str(tags).strip("[]") +
          " could not be found in SavedModel. To inspect available tag-sets in"
          " the SavedModel, please use the SavedModel CLI: `saved_model_cli`"
      )

    # Build a saver by importing the meta graph def to load.
    saver = tf_saver.import_meta_graph(meta_graph_def_to_load, **saver_kwargs)

    if saver:
      # Build the checkpoint path where the variables are located.
      variables_path = os.path.join(
          compat.as_bytes(export_dir),
          compat.as_bytes(constants.VARIABLES_DIRECTORY),
          compat.as_bytes(constants.VARIABLES_FILENAME))

      # Restore the variables using the built saver in the provided session.
      saver.restore(sess, variables_path)
    else:
      tf_logging.info("The specified SavedModel has no variables; no "
                      "checkpoints were restored.")

    # Get asset tensors, if any.
    asset_tensors_dictionary = _get_asset_tensors(export_dir,
                                                  meta_graph_def_to_load)

<<<<<<< HEAD
    main_op_tensor = (_get_main_op_tensor(meta_graph_def_to_load) or
                      (_get_legacy_init_op_tensor(meta_graph_def_to_load)))
=======
    main_op_tensor = (
        _get_main_op_tensor(meta_graph_def_to_load) or
        (_get_legacy_init_op_tensor(meta_graph_def_to_load)))
>>>>>>> 78e4ed15
    if main_op_tensor is not None:
      sess.run(fetches=[main_op_tensor], feed_dict=asset_tensors_dictionary)

    return meta_graph_def_to_load<|MERGE_RESOLUTION|>--- conflicted
+++ resolved
@@ -235,14 +235,9 @@
     asset_tensors_dictionary = _get_asset_tensors(export_dir,
                                                   meta_graph_def_to_load)
 
-<<<<<<< HEAD
-    main_op_tensor = (_get_main_op_tensor(meta_graph_def_to_load) or
-                      (_get_legacy_init_op_tensor(meta_graph_def_to_load)))
-=======
     main_op_tensor = (
         _get_main_op_tensor(meta_graph_def_to_load) or
         (_get_legacy_init_op_tensor(meta_graph_def_to_load)))
->>>>>>> 78e4ed15
     if main_op_tensor is not None:
       sess.run(fetches=[main_op_tensor], feed_dict=asset_tensors_dictionary)
 
