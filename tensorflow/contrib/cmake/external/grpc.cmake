--- conflicted
+++ resolved
@@ -20,28 +20,21 @@
 set(GRPC_TAG d184fa229d75d336aedea0041bd59cb93e7e267f)
 
 if(WIN32)
-<<<<<<< HEAD
-  set(grpc_STATIC_LIBRARIES
-      ${CMAKE_CURRENT_BINARY_DIR}/grpc/src/grpc/$(Configuration)/grpc++_unsecure.lib
-      ${CMAKE_CURRENT_BINARY_DIR}/grpc/src/grpc/$(Configuration)/grpc_unsecure.lib
-      ${CMAKE_CURRENT_BINARY_DIR}/grpc/src/grpc/$(Configuration)/gpr.lib)
-=======
   # We use unsecure gRPC because boringssl does not build on windows
   set(grpc_TARGET grpc++_unsecure)
   set(grpc_DEPENDS protobuf zlib)
   set(grpc_SSL_PROVIDER NONE)
   if(${CMAKE_GENERATOR} MATCHES "Visual Studio.*")
     set(grpc_STATIC_LIBRARIES
-        ${CMAKE_CURRENT_BINARY_DIR}/grpc/src/grpc/Release/grpc++_unsecure.lib
-        ${CMAKE_CURRENT_BINARY_DIR}/grpc/src/grpc/Release/grpc_unsecure.lib
-        ${CMAKE_CURRENT_BINARY_DIR}/grpc/src/grpc/Release/gpr.lib)
+        ${CMAKE_CURRENT_BINARY_DIR}/grpc/src/grpc/$(Configuration)/grpc++_unsecure.lib
+        ${CMAKE_CURRENT_BINARY_DIR}/grpc/src/grpc/$(Configuration)/grpc_unsecure.lib
+        ${CMAKE_CURRENT_BINARY_DIR}/grpc/src/grpc/$(Configuration)/gpr.lib)
   else()
     set(grpc_STATIC_LIBRARIES
         ${CMAKE_CURRENT_BINARY_DIR}/grpc/src/grpc/grpc++_unsecure.lib
         ${CMAKE_CURRENT_BINARY_DIR}/grpc/src/grpc/grpc_unsecure.lib
         ${CMAKE_CURRENT_BINARY_DIR}/grpc/src/grpc/gpr.lib)
   endif()
->>>>>>> b9247ca0
 else()
   set(grpc_TARGET grpc++)
   set(grpc_DEPENDS boringssl protobuf zlib)
@@ -74,11 +67,7 @@
         -DPROTOBUF_INCLUDE_DIRS:STRING=${PROTOBUF_INCLUDE_DIRS}
         -DPROTOBUF_LIBRARIES:STRING=${protobuf_STATIC_LIBRARIES}
         -DZLIB_ROOT:STRING=${ZLIB_INSTALL}
-<<<<<<< HEAD
-        -DgRPC_SSL_PROVIDER:STRING=NONE
-=======
-	-DgRPC_SSL_PROVIDER:STRING=${grpc_SSL_PROVIDER}
->>>>>>> b9247ca0
+        -DgRPC_SSL_PROVIDER:STRING=${grpc_SSL_PROVIDER}
 )
 
 # grpc/src/core/ext/census/tracing.c depends on the existence of openssl/rand.h.
